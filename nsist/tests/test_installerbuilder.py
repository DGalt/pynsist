import io
import os
from os.path import join as pjoin
from testpath import assert_isfile

from nsist import InstallerBuilder, DEFAULT_ICON
from .utils import test_dir


sample_preamble = pjoin(test_dir, u'sample_preamble.py')

<<<<<<< HEAD
def test_prepare_shortcuts(tmpdir):
    tmpdir = str(tmpdir)
    shortcuts = {'sc1': {'entry_point': 'norwegian.blue:parrot',
                         'icon': DEFAULT_ICON,
                         'console': False,
                         'extra_preamble': sample_preamble}}
    ib = InstallerBuilder("Test App", "1.0", shortcuts, build_dir=tmpdir)
    ib.prepare_shortcuts()

    scfile = pjoin(tmpdir, 'sc1.launch.pyw')
    assert_isfile(scfile)

    with io.open(scfile, 'r', encoding='utf-8') as f:
        contents = f.read()

    last2lines = [l.strip() for l in contents.rstrip().splitlines()[-2:]]
    assert last2lines == ['from norwegian.blue import parrot', 'parrot()']

    with io.open(sample_preamble, 'r', encoding='utf-8') as f:
        preamble_contents = f.read().strip()

    assert preamble_contents in contents
=======
class TestInstallerBuilder(unittest.TestCase):
    def setUp(self):
        self.target = tempfile.mkdtemp()
    
    def tearDown(self):
        shutil.rmtree(self.target)
    
    def test_prepare_shortcuts(self):
        shortcuts = {'sc1': {'entry_point': 'norwegian.blue:parrot',
                             'icon': DEFAULT_ICON,
                             'console': False,
                             'extra_preamble': sample_preamble,
                             }
                    }
        ib = InstallerBuilder("Test App", "1.0", shortcuts, build_dir=self.target)
        ib.prepare_shortcuts()
        
        scfile = pjoin(self.target, 'sc1.launch.pyw')
        assert_is_file(scfile)
        
        with io.open(scfile, 'r', encoding='utf-8') as f:
            contents = f.read()
        
        last2lines = [l.strip() for l in contents.rstrip().splitlines()[-2:]]
        assert last2lines == ['from norwegian.blue import parrot', 'parrot()']
        
        with io.open(sample_preamble, 'r', encoding='utf-8') as f:
            preamble_contents = f.read().strip()
        
        assert preamble_contents in contents

    def test_copy_extra_files(self):
        files = [
            (pjoin(test_dir, 'data_files', 'dir1', 'eg-data.txt'), '$INSTDIR'),
            (pjoin(test_dir, 'data_files', 'dir2', 'eg-data.txt'), '$INSTDIR\\foo'),
            (pjoin(test_dir, 'data_files', 'dir1', 'subdir'), '$INSTDIR'),
            (pjoin(test_dir, 'data_files', 'dir2', 'subdir'), '$INSTDIR\\foo'),
        ]
        ib = InstallerBuilder("Test App", "1.0", {}, extra_files=files,
                              build_dir=self.target)
        ib.copy_extra_files()

        build_dir_files = set(os.listdir(self.target))
        for file in ['eg-data.txt', 'eg-data.1.txt', 'subdir', 'subdir.1']:
            self.assertIn(file, build_dir_files)

        self.assertEqual(ib.install_dirs, [
            ('subdir', '$INSTDIR'),
            ('subdir.1', '$INSTDIR\\foo'),
        ])
        self.assertEqual(ib.install_files, [
            ('eg-data.txt', '$INSTDIR'),
            ('eg-data.1.txt', '$INSTDIR\\foo'),
        ])

    def test_copy_installer_nsi(self):
        files = [
            (pjoin(test_dir, 'data_files', 'dir1', 'installer.nsi'), None),
        ]
        ib = InstallerBuilder("Test App", "1.0", {}, extra_files=files,
                              build_dir=self.target)
        ib.copy_extra_files()

        assert_is_file(pjoin(self.target, 'installer.1.nsi'))
        self.assertEqual(ib.install_files, [('installer.1.nsi', '$INSTDIR')])
>>>>>>> 7872ad29
<|MERGE_RESOLUTION|>--- conflicted
+++ resolved
@@ -9,7 +9,6 @@
 
 sample_preamble = pjoin(test_dir, u'sample_preamble.py')
 
-<<<<<<< HEAD
 def test_prepare_shortcuts(tmpdir):
     tmpdir = str(tmpdir)
     shortcuts = {'sc1': {'entry_point': 'norwegian.blue:parrot',
@@ -32,70 +31,38 @@
         preamble_contents = f.read().strip()
 
     assert preamble_contents in contents
-=======
-class TestInstallerBuilder(unittest.TestCase):
-    def setUp(self):
-        self.target = tempfile.mkdtemp()
-    
-    def tearDown(self):
-        shutil.rmtree(self.target)
-    
-    def test_prepare_shortcuts(self):
-        shortcuts = {'sc1': {'entry_point': 'norwegian.blue:parrot',
-                             'icon': DEFAULT_ICON,
-                             'console': False,
-                             'extra_preamble': sample_preamble,
-                             }
-                    }
-        ib = InstallerBuilder("Test App", "1.0", shortcuts, build_dir=self.target)
-        ib.prepare_shortcuts()
-        
-        scfile = pjoin(self.target, 'sc1.launch.pyw')
-        assert_is_file(scfile)
-        
-        with io.open(scfile, 'r', encoding='utf-8') as f:
-            contents = f.read()
-        
-        last2lines = [l.strip() for l in contents.rstrip().splitlines()[-2:]]
-        assert last2lines == ['from norwegian.blue import parrot', 'parrot()']
-        
-        with io.open(sample_preamble, 'r', encoding='utf-8') as f:
-            preamble_contents = f.read().strip()
-        
-        assert preamble_contents in contents
 
-    def test_copy_extra_files(self):
-        files = [
-            (pjoin(test_dir, 'data_files', 'dir1', 'eg-data.txt'), '$INSTDIR'),
-            (pjoin(test_dir, 'data_files', 'dir2', 'eg-data.txt'), '$INSTDIR\\foo'),
-            (pjoin(test_dir, 'data_files', 'dir1', 'subdir'), '$INSTDIR'),
-            (pjoin(test_dir, 'data_files', 'dir2', 'subdir'), '$INSTDIR\\foo'),
-        ]
-        ib = InstallerBuilder("Test App", "1.0", {}, extra_files=files,
-                              build_dir=self.target)
-        ib.copy_extra_files()
+def test_copy_extra_files(tmpdir):
+    files = [
+        (pjoin(test_dir, 'data_files', 'dir1', 'eg-data.txt'), '$INSTDIR'),
+        (pjoin(test_dir, 'data_files', 'dir2', 'eg-data.txt'), '$INSTDIR\\foo'),
+        (pjoin(test_dir, 'data_files', 'dir1', 'subdir'), '$INSTDIR'),
+        (pjoin(test_dir, 'data_files', 'dir2', 'subdir'), '$INSTDIR\\foo'),
+    ]
+    ib = InstallerBuilder("Test App", "1.0", {}, extra_files=files,
+                          build_dir=tmpdir)
+    ib.copy_extra_files()
 
-        build_dir_files = set(os.listdir(self.target))
-        for file in ['eg-data.txt', 'eg-data.1.txt', 'subdir', 'subdir.1']:
-            self.assertIn(file, build_dir_files)
+    build_dir_files = set(os.listdir(tmpdir))
+    for file in ['eg-data.txt', 'eg-data.1.txt', 'subdir', 'subdir.1']:
+        assert file in build_dir_files
 
-        self.assertEqual(ib.install_dirs, [
-            ('subdir', '$INSTDIR'),
-            ('subdir.1', '$INSTDIR\\foo'),
-        ])
-        self.assertEqual(ib.install_files, [
-            ('eg-data.txt', '$INSTDIR'),
-            ('eg-data.1.txt', '$INSTDIR\\foo'),
-        ])
+    assert ib.install_dirs == [
+        ('subdir', '$INSTDIR'),
+        ('subdir.1', '$INSTDIR\\foo'),
+    ]
+    assert ib.install_files == [
+        ('eg-data.txt', '$INSTDIR'),
+        ('eg-data.1.txt', '$INSTDIR\\foo'),
+    ]
 
-    def test_copy_installer_nsi(self):
-        files = [
-            (pjoin(test_dir, 'data_files', 'dir1', 'installer.nsi'), None),
-        ]
-        ib = InstallerBuilder("Test App", "1.0", {}, extra_files=files,
-                              build_dir=self.target)
-        ib.copy_extra_files()
+def test_copy_installer_nsi(tmpdir):
+    files = [
+        (pjoin(test_dir, 'data_files', 'dir1', 'installer.nsi'), None),
+    ]
+    ib = InstallerBuilder("Test App", "1.0", {}, extra_files=files,
+                          build_dir=tmpdir)
+    ib.copy_extra_files()
 
-        assert_is_file(pjoin(self.target, 'installer.1.nsi'))
-        self.assertEqual(ib.install_files, [('installer.1.nsi', '$INSTDIR')])
->>>>>>> 7872ad29
+    assert_isfile(pjoin(tmpdir, 'installer.1.nsi'))
+    assert ib.install_files == [('installer.1.nsi', '$INSTDIR')]